import asyncio
import json
import logging
import os

import pytest
from jupyter_client import AsyncKernelClient, manager
from kernel_sidecar.client import KernelSidecarClient
from kernel_sidecar.log_utils import setup_logging

logger = logging.getLogger(__name__)


@pytest.fixture(scope="session")
def event_loop():
    return asyncio.get_event_loop()


@pytest.fixture(scope="session")
async def ipykernel() -> dict:
    """
    Starts a new ipykernel in a separate process. If you want to manually start an ipykernel
    to see Kernel debug logs or because it's set up as a separate step in CI jobs, set the
    IPYKERNEL_TEST_CONNECTION_FILE env variable to the .json connection file. For example:

    poetry shell
    python -m ipykernel_launcher --debug -f /tmp/kernel.json

    Then run pytest with:

    IPYKERNEL_TEST_CONNECTION_FILE=/tmp/kernel.json pytest
    """
    if "IPYKERNEL_TEST_CONNECTION_FILE" in os.environ:
        yield json.load(open(os.environ["IPYKERNEL_TEST_CONNECTION_FILE"]))
    else:
        km: manager.AsyncKernelManager
        kc: AsyncKernelClient
        km, kc = await manager.start_new_async_kernel()
        try:
            yield kc.get_connection_info()
        finally:
            logger.info("Tests completed, shutting down ipykernel")
            try:
                await asyncio.wait_for(km.shutdown_kernel(), timeout=5)
            except asyncio.TimeoutError:
                logger.warning("Timed out waiting for kernel shutdown")


@pytest.fixture
async def kernel(ipykernel: dict) -> KernelSidecarClient:
    async with KernelSidecarClient(connection_info=ipykernel) as kernel:
        yield kernel
        # reset namespace after test is done, turn off debug logs if they're on to reduce noise
<<<<<<< HEAD
        # log_level = logging.getLogger("kernel_sidecar").getEffectiveLevel()
        # if log_level == logging.DEBUG:
        #     logging.getLogger("kernel_sidecar").setLevel(logging.INFO)
=======
        log_level = logging.getLogger("kernel_sidecar").getEffectiveLevel()
        if log_level == logging.DEBUG:
            logging.getLogger("kernel_sidecar").setLevel(logging.INFO)
>>>>>>> ceb702e8
        try:
            action = kernel.execute_request(code="%reset -f in out dhist")
            await asyncio.wait_for(action, timeout=3)
        except asyncio.TimeoutError:
<<<<<<< HEAD
            logger.warning("Timeout waiting for kernel to %reset namespace")
        # if log_level == logging.DEBUG:
        #     logging.getLogger("kernel_sidecar").setLevel(log_level)
=======
            logger.warning("Timed out waiting to %reset Kernel namespace")
        if log_level == logging.DEBUG:
            logging.getLogger("kernel_sidecar").setLevel(log_level)
>>>>>>> ceb702e8


@pytest.fixture(autouse=True)
def configure_logging():
    """
    Configure Structlog to log messages with `ConsoleRenderer` at the log level passed in to pytest:
     - pytest --log-level DEBUG -s
     - pytest --log-level INFO -s

    See log_utils.py for more comments and example of how you would set up structlog in your own app
    to process both structlog-emitted logs and vanilla logs (which kernel-sidecar emits)
    """
    setup_logging()<|MERGE_RESOLUTION|>--- conflicted
+++ resolved
@@ -51,28 +51,16 @@
     async with KernelSidecarClient(connection_info=ipykernel) as kernel:
         yield kernel
         # reset namespace after test is done, turn off debug logs if they're on to reduce noise
-<<<<<<< HEAD
-        # log_level = logging.getLogger("kernel_sidecar").getEffectiveLevel()
-        # if log_level == logging.DEBUG:
-        #     logging.getLogger("kernel_sidecar").setLevel(logging.INFO)
-=======
         log_level = logging.getLogger("kernel_sidecar").getEffectiveLevel()
         if log_level == logging.DEBUG:
             logging.getLogger("kernel_sidecar").setLevel(logging.INFO)
->>>>>>> ceb702e8
         try:
             action = kernel.execute_request(code="%reset -f in out dhist")
             await asyncio.wait_for(action, timeout=3)
         except asyncio.TimeoutError:
-<<<<<<< HEAD
-            logger.warning("Timeout waiting for kernel to %reset namespace")
-        # if log_level == logging.DEBUG:
-        #     logging.getLogger("kernel_sidecar").setLevel(log_level)
-=======
             logger.warning("Timed out waiting to %reset Kernel namespace")
         if log_level == logging.DEBUG:
             logging.getLogger("kernel_sidecar").setLevel(log_level)
->>>>>>> ceb702e8
 
 
 @pytest.fixture(autouse=True)
