--- conflicted
+++ resolved
@@ -34,15 +34,10 @@
 
       - name: Run tests
         env:
-<<<<<<< HEAD
           IPYKERNEL_TEST_CONNECTION_FILE: /tmp/kernel.json
+          PYTHONASYNCIODEBUG: "1"
         run: poetry run pytest --reruns 5 -s --log-level DEBUG
 
       - name: Stop Ipykernel
         if: always()
-        run: kill "${{ env.KERNEL_PID }}"
-=======
-          PYTHONASYNCIODEBUG: "1"
-          
-        run: poetry run pytest --reruns 5 --log-level DEBUG -s
->>>>>>> ceb702e8
+        run: kill "${{ env.KERNEL_PID }}"